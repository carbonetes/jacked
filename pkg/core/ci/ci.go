package ci

import (
	"errors"
	"fmt"
	"os"
	"strings"

	"github.com/carbonetes/diggity/pkg/convert"
	dm "github.com/carbonetes/diggity/pkg/model"
	diggity "github.com/carbonetes/diggity/pkg/scanner"
	"github.com/carbonetes/jacked/internal/config"
	"github.com/carbonetes/jacked/internal/db"
	"github.com/carbonetes/jacked/internal/logger"
	save "github.com/carbonetes/jacked/internal/output/save"
	bomUtil "github.com/carbonetes/jacked/internal/sbom"
	jacked "github.com/carbonetes/jacked/pkg/core/analysis"
	"github.com/carbonetes/jacked/pkg/core/ci/assessment"
	filter "github.com/carbonetes/jacked/pkg/core/ci/filter"
	"github.com/carbonetes/jacked/pkg/core/ci/table"
	"github.com/carbonetes/jacked/pkg/core/model"
	"golang.org/x/exp/slices"
)

var (
	log                    = logger.GetLogger()
	defaultCriteria string = "LOW"
)

func Analyze(args *model.Arguments, ciCfg *config.CIConfiguration) {
	var outputText string
	// Check database for any updates
    db.DBCheck(*args.SkipDbUpdate, *args.ForceDbUpdate)

	log.Println("Entering CI Mode...")
	if args.FailCriteria == nil || len(*args.FailCriteria) == 0 || !slices.Contains(assessment.Severities, strings.ToUpper(*args.FailCriteria)) {
		warningMessage := fmt.Sprintf("\nInvalid criteria specified : %v\nSet to default criteria : %v", *args.FailCriteria, defaultCriteria)
		log.Warnf(warningMessage)
		outputText = warningMessage
		args.FailCriteria = &defaultCriteria
	}
	diggityArgs := dm.NewArguments()
	if len(*args.Image) > 0 {
		imageInfo := fmt.Sprintf("\nImage: %s", *args.Image)
		log.Printf(imageInfo)
		outputText += imageInfo + "\n\n"
		diggityArgs.Image = args.Image
		diggityArgs.RegistryUsername = args.RegistryUsername
		diggityArgs.RegistryPassword = args.RegistryPassword
		diggityArgs.RegistryURI = args.RegistryURI
		diggityArgs.RegistryToken = args.RegistryToken
	} else if len(*args.Dir) > 0 {
		dirInfo := fmt.Sprintf("\tDir: %6s\n", *args.Dir)
		log.Printf(dirInfo)
		outputText += dirInfo + "\n\n"
		diggityArgs.Dir = args.Dir
	} else if len(*args.Tar) > 0 {
		tarInfo := fmt.Sprintf("\tTar: %6s\n", *args.Tar)
		log.Printf(tarInfo)
		outputText += tarInfo + "\n\n"
		diggityArgs.Tar = args.Tar
	} else {
		log.Fatalf("No valid scan target specified!")
	}
	log.Println("\nGenerating CDX BOM...")
	sbom, _ := diggity.Scan(diggityArgs)

	bomUtil.Filter(sbom.Packages, &ciCfg.FailCriteria.Package)

	if sbom.Packages == nil {
		log.Error("No package found to analyze!")
	}

	cdx := convert.ToCDX(sbom.Packages)

	outputText += "Generated CDX BOM\n\n" + table.CDXBomTable(cdx)

	log.Println("\nAnalyzing CDX BOM...")
	jacked.AnalyzeCDX(cdx)
	
	filter.IgnoreVuln(cdx.Vulnerabilities, &ciCfg.FailCriteria.Vulnerability)
	if len(*cdx.Vulnerabilities) == 0 {
		fmt.Println("No vulnerabilities found!")
		outputText += "\nNo vulnerabilities found! \n"
	} else {
		outputText += "\n\nAnalyzed CDX BOM \n\n" + table.CDXVexTable(cdx)
	}

	stats := fmt.Sprintf("\nPackages: %9v\nVulnerabilities: %v", len(*cdx.Components), len(*cdx.Vulnerabilities))
	outputText += "\n" + stats
	log.Println(stats)

<<<<<<< HEAD
	log.Println("\nShowing Whitelist...")
	outputText += "\n\nWhitelist / Ignore List\n"
	outputText += "\n" + table.WhitelistTable(&cfg.Ignore)
=======
	if !ignoreListIsEmpty(&ciCfg.FailCriteria){
		log.Println("\nShowing Ignore List...\n")
		outputText += "\n\nIgnore List\n"
		outputText += "\n" + table.IgnoreListTable(&ciCfg.FailCriteria)
	}
>>>>>>> a6265ae2

	log.Println("\nExecuting CI Assessment...")
	log.Println("\nAssessment Result:")
	outputText += "\n\nAssessment Result:\n"
	if len(*cdx.Vulnerabilities) == 0 {
		message := fmt.Sprintf("\nPassed: %5v found components\n", len(*cdx.Components))
		outputText += message
		log.Println(message)
	}

	result := assessment.Evaluate(args.FailCriteria, cdx)

	outputText += "\n"+table.TallyTable(result.Tally)
	outputText += "\n"+table.MatchTable(result.Matches)
	for _, m := range *result.Matches {
		if len(m.Vulnerability.Recommendation) > 0 {
			recMessage := fmt.Sprintf("[%v] : %v", m.Vulnerability.ID, m.Vulnerability.Recommendation)
			outputText += "\n" + recMessage
			log.Warnf(recMessage)
		}
	}
	totalVulnerabilities := len(*cdx.Vulnerabilities)
	if result.Passed {
		passedMessage := fmt.Sprintf("\nPassed: %5v out of %v found vulnerabilities passed the assessment\n", totalVulnerabilities, totalVulnerabilities)
		outputText += "\n" + passedMessage
		log.Println(passedMessage)
		saveOutputFile(args,outputText)
		os.Exit(0)
	}
	failedMessage := fmt.Sprintf("\nFailed: %5v out of %v found vulnerabilities failed the assessment \n", len(*result.Matches), totalVulnerabilities)
	outputText += "\n" + failedMessage
	log.Error(errors.New(failedMessage))
	saveOutputFile(args,outputText)
	os.Exit(1)
}

func saveOutputFile(args *model.Arguments, outputText string){
	if args.OutputFile != nil && *args.OutputFile != ""{
		// we can use the *args.Output for the second args on the parameter, for now it only supports table/txt output
		save.SaveOutputAsFile(*args.OutputFile,"table", outputText )
	}
}

func ignoreListIsEmpty(ciCfg *config.FailCriteria) bool{
	 var ignoreList = []bool{
						len(ciCfg.Vulnerability.CVE) == 0,
						len(ciCfg.Vulnerability.Severity) == 0,
						len(ciCfg.Package.Name) == 0,
						len(ciCfg.Package.Type) == 0,
						len(ciCfg.Package.Version) == 0,
					   } 
	
    for _, empty := range ignoreList{
		if !empty {
			return false
		}
	}
	return true
}<|MERGE_RESOLUTION|>--- conflicted
+++ resolved
@@ -90,17 +90,11 @@
 	outputText += "\n" + stats
 	log.Println(stats)
 
-<<<<<<< HEAD
-	log.Println("\nShowing Whitelist...")
-	outputText += "\n\nWhitelist / Ignore List\n"
-	outputText += "\n" + table.WhitelistTable(&cfg.Ignore)
-=======
 	if !ignoreListIsEmpty(&ciCfg.FailCriteria){
 		log.Println("\nShowing Ignore List...\n")
 		outputText += "\n\nIgnore List\n"
 		outputText += "\n" + table.IgnoreListTable(&ciCfg.FailCriteria)
 	}
->>>>>>> a6265ae2
 
 	log.Println("\nExecuting CI Assessment...")
 	log.Println("\nAssessment Result:")
