package ci

import (
	"errors"
	"fmt"
	"strings"
    "os"

	"github.com/carbonetes/diggity/pkg/convert"
	dm "github.com/carbonetes/diggity/pkg/model"
	diggity "github.com/carbonetes/diggity/pkg/scanner"
	"github.com/carbonetes/jacked/internal/config"
	"github.com/carbonetes/jacked/internal/db"
	"github.com/carbonetes/jacked/internal/logger"
	save "github.com/carbonetes/jacked/internal/output/save"
	bomUtil "github.com/carbonetes/jacked/internal/sbom"
	jacked "github.com/carbonetes/jacked/pkg/core/analysis"
	"github.com/carbonetes/jacked/pkg/core/ci/assessment"
	filter "github.com/carbonetes/jacked/pkg/core/ci/filter"
	"github.com/carbonetes/jacked/pkg/core/ci/table"
	"github.com/carbonetes/jacked/pkg/core/model"
	"golang.org/x/exp/slices"
)

var (
	log                    = logger.GetLogger()
	defaultCriteria string = "LOW"
)

func Analyze(args *model.Arguments, ciCfg *config.CIConfiguration){
	var outputText string

	// Check database for any updates
	db.DBCheck(*args.SkipDbUpdate, *args.ForceDbUpdate)
	
	log.Println("Entering CI Mode...")
	
	if args.FailCriteria == nil || len(*args.FailCriteria) == 0 || !slices.Contains(assessment.Severities, strings.ToUpper(*args.FailCriteria)) {
		warningMessage := fmt.Sprintf("\nInvalid criteria specified : %v\nSet to default criteria : %v", *args.FailCriteria, defaultCriteria)
		log.Warnf(warningMessage)
		outputText = warningMessage
		args.FailCriteria = &defaultCriteria
	}
	diggityArgs := dm.NewArguments()
	if len(*args.Image) > 0 {
		imageInfo := fmt.Sprintf("\nImage: %s", *args.Image)
		log.Printf(imageInfo)
		outputText += imageInfo + "\n\n"
		diggityArgs.Image = args.Image
		diggityArgs.RegistryUsername = args.RegistryUsername
		diggityArgs.RegistryPassword = args.RegistryPassword
		diggityArgs.RegistryURI = args.RegistryURI
		diggityArgs.RegistryToken = args.RegistryToken
	} else if len(*args.Dir) > 0 {
		dirInfo := fmt.Sprintf("\tDir: %6s\n", *args.Dir)
		log.Printf(dirInfo)
		outputText += dirInfo + "\n\n"
		diggityArgs.Dir = args.Dir
	} else if len(*args.Tar) > 0 {
		tarInfo := fmt.Sprintf("\tTar: %6s\n", *args.Tar)
		log.Printf(tarInfo)
		outputText += tarInfo + "\n\n"
		diggityArgs.Tar = args.Tar
	} else {
		log.Fatalf("No valid scan target specified!")
	}

	log.Println("\nGenerating CDX BOM...")
	sbom, _ := diggity.Scan(diggityArgs)

	bomUtil.Filter(sbom.Packages, &ciCfg.FailCriteria.Package)

	if sbom.Packages == nil {
		log.Error("No package found to analyze!")
	}

	cdx := convert.ToCDX(sbom.Packages)
	outputText += "Generated CDX BOM\n\n" + table.CDXBomTable(cdx)
	log.Println("\nAnalyzing CDX BOM...")
	jacked.AnalyzeCDX(cdx)
	
	filter.IgnoreVuln(cdx.Vulnerabilities, &ciCfg.FailCriteria.Vulnerability)
	if len(*cdx.Vulnerabilities) == 0 {
		fmt.Println("No vulnerabilities found!")
		outputText += "\nNo vulnerabilities found! \n"
	} else {
		outputText += "\n\nAnalyzed CDX BOM \n\n" + table.CDXVexTable(cdx)
	}

	stats := fmt.Sprintf("\nPackages: %9v\nVulnerabilities: %v", len(*cdx.Components), len(*cdx.Vulnerabilities))
	outputText += "\n" + stats
	log.Println(stats)

	if !ignoreListIsEmpty(&ciCfg.FailCriteria){
<<<<<<< HEAD
		log.Println("\nShowing Ignore List..")
=======
		log.Println("\nShowing Ignore List...")
>>>>>>> 20fe5347
		outputText += "\n\nIgnore List\n"
		outputText += "\n" + table.IgnoreListTable(&ciCfg.FailCriteria)
	}
	log.Println("\nExecuting CI Assessment...")
	log.Println("\nAssessment Result:")
	outputText += "\n\nAssessment Result:\n"
	if len(*cdx.Vulnerabilities) == 0{
		message := fmt.Sprintf("\nPassed: %5v found components\n", len(*cdx.Components))
		outputText += message
		log.Println(message)
	}

	result := assessment.Evaluate(args.FailCriteria, cdx)
	outputText += "\n"+table.TallyTable(result.Tally)
	outputText += "\n"+table.MatchTable(result.Matches)
	for _, m := range *result.Matches {
		if len(m.Vulnerability.Recommendation) > 0 {
			recMessage := fmt.Sprintf("[%v] : %v", m.Vulnerability.ID, m.Vulnerability.Recommendation)
			outputText += "\n" + recMessage
			log.Warnf(recMessage)
		}
	}
	totalVulnerabilities := len(*cdx.Vulnerabilities)
	if result.Passed{
		passedMessage := fmt.Sprintf("\nPassed: %5v out of %v found vulnerabilities passed the assessment\n", totalVulnerabilities, totalVulnerabilities)
		outputText += "\n" + passedMessage
		log.Println(passedMessage)
		saveOutputFile(args,outputText)
		os.Exit(0)
	}
	
	
	failedMessage := fmt.Sprintf("\nFailed: %5v out of %v found vulnerabilities failed the assessment \n", len(*result.Matches), totalVulnerabilities)
	outputText += "\n" + failedMessage
	log.Error(errors.New(failedMessage))
	saveOutputFile(args,outputText)
	os.Exit(1)
}

func saveOutputFile(args *model.Arguments, outputText string){
	if args.OutputFile != nil && *args.OutputFile != ""{
		// we can use the *args.Output for the second args on the parameter, for now it only supports table/txt output
		save.SaveOutputAsFile(*args.OutputFile,"table", outputText )
	}
}

func ignoreListIsEmpty(ciCfg *config.FailCriteria) bool{
	 var ignoreList = []bool{
						len(ciCfg.Vulnerability.CVE) == 0,
						len(ciCfg.Vulnerability.Severity) == 0,
						len(ciCfg.Package.Name) == 0,
						len(ciCfg.Package.Type) == 0,
						len(ciCfg.Package.Version) == 0,
					   } 
	
    for _, empty := range ignoreList{
		if !empty {
			return false
		}
	}
	return true
}<|MERGE_RESOLUTION|>--- conflicted
+++ resolved
@@ -92,11 +92,7 @@
 	log.Println(stats)
 
 	if !ignoreListIsEmpty(&ciCfg.FailCriteria){
-<<<<<<< HEAD
-		log.Println("\nShowing Ignore List..")
-=======
 		log.Println("\nShowing Ignore List...")
->>>>>>> 20fe5347
 		outputText += "\n\nIgnore List\n"
 		outputText += "\n" + table.IgnoreListTable(&ciCfg.FailCriteria)
 	}
