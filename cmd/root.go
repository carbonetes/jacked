package cmd

import (
	"os"
	"strings"

	"github.com/carbonetes/jacked/internal/engine"
	"github.com/carbonetes/jacked/internal/logger"
	"github.com/carbonetes/jacked/internal/ui/spinner"
	"github.com/carbonetes/jacked/internal/version"
<<<<<<< HEAD
	"github.com/carbonetes/jacked/pkg/core/ci"
=======
	"golang.org/x/exp/slices"
>>>>>>> 8a728500

	"github.com/spf13/cobra"
)

const (
	defaultTag   string = "latest"
	tagSeparator string = ":"
)

var rootCmd = &cobra.Command{
	Use:    "jacked [image]",
	Args:   cobra.MaximumNArgs(1),
	Short:  "Jacked Vulnerability Analyzer",
	Long:   `Description: Jacked provides organizations with a more comprehensive look at their application to take calculated actions and create a better security approach. Its primary purpose is to scan vulnerabilities to implement subsequent risk mitigation measures.`,
	PreRun: preRun,
	Run:    run,
}

func preRun(_ *cobra.Command, args []string) {
	if len(args) > 0 {
		arguments.Image = &args[0]
		arguments.Quiet = &quiet
		cfg.Output = *arguments.Output
		cfg.LicenseFinder = license

		if *arguments.Quiet {
			logger.SetQuietMode()
			spinner.Disable()
		}
	}
}

func run(c *cobra.Command, args []string) {

	if c.Flags().Changed("version") {
		log.Infof("%v", version.GetBuild().Version)
		os.Exit(0)
	}

	if c.Flags().Changed("secrets") {
		if secrets {
			*arguments.DisableSecretSearch = false
			cfg.SecretConfig.Disabled = false
		}
	}

	if len(args) == 0 && len(*arguments.Image) == 0 && len(*arguments.Dir) == 0 && len(*arguments.Tar) == 0 && len(*arguments.SbomFile) == 0 {
		err := c.Help()
		if err != nil {
			log.Errorln(err.Error())
		}
		os.Exit(0)
	}

<<<<<<< HEAD
	if c.Flags().Changed("fail-criteria") {
		if !ciMode {
			log.Warn("Fail Criteria : CI Mode is not enabled.")
		}
	}

	if ciMode {
		ci.Analyze(arguments)
=======
	// Check user output type is supported
	if arguments.Output != nil && *arguments.Output != "" {
		acceptedArgs := ValidateOutputArg(*arguments.Output)
		if len(acceptedArgs) > 0 {
			*arguments.Output = strings.Join(acceptedArgs, ",")
		} else {
			*arguments.Output = acceptedArgs[0]
		}
>>>>>>> 8a728500
	}

	if len(*arguments.Image) != 0 && !strings.Contains(*arguments.Image, tagSeparator) {
		log.Print("Using default tag:", defaultTag)
		modifiedTag := *arguments.Image + tagSeparator + defaultTag
		arguments.Image = &modifiedTag
<<<<<<< HEAD
	} else if len(*arguments.Tar) != 0 {
		log.Printf("Scanning Tar File: %v", *arguments.Tar)
	} else if len(*arguments.Dir) != 0 {
		log.Printf("Scanning Directory: %v", *arguments.Dir)
	} else if len(*arguments.SbomFile) != 0 {
		log.Printf("Scanning SBOM JSON: %v", *arguments.SbomFile)
	}

	engine.Start(arguments, &cfg)
=======
	}

	engine.Start(&arguments, &cfg)
}

// ValidateOutputArg checks if output types specified are valid
func ValidateOutputArg(outputArg string) []string {
	var acceptedArgs []string

	if strings.Contains(outputArg, ",") {
		for _, o := range strings.Split(outputArg, ",") {
			if slices.Contains(OutputTypes, strings.ToLower(o)) {
				acceptedArgs = append(acceptedArgs, strings.ToLower(o))
			}
		}
	} else {
		if slices.Contains(OutputTypes, strings.ToLower(outputArg)) {
			acceptedArgs = append(acceptedArgs, strings.ToLower(outputArg))
		}
	}
	return acceptedArgs
>>>>>>> 8a728500
}<|MERGE_RESOLUTION|>--- conflicted
+++ resolved
@@ -8,11 +8,8 @@
 	"github.com/carbonetes/jacked/internal/logger"
 	"github.com/carbonetes/jacked/internal/ui/spinner"
 	"github.com/carbonetes/jacked/internal/version"
-<<<<<<< HEAD
 	"github.com/carbonetes/jacked/pkg/core/ci"
-=======
 	"golang.org/x/exp/slices"
->>>>>>> 8a728500
 
 	"github.com/spf13/cobra"
 )
@@ -67,7 +64,6 @@
 		os.Exit(0)
 	}
 
-<<<<<<< HEAD
 	if c.Flags().Changed("fail-criteria") {
 		if !ciMode {
 			log.Warn("Fail Criteria : CI Mode is not enabled.")
@@ -76,7 +72,8 @@
 
 	if ciMode {
 		ci.Analyze(arguments)
-=======
+	}
+	
 	// Check user output type is supported
 	if arguments.Output != nil && *arguments.Output != "" {
 		acceptedArgs := ValidateOutputArg(*arguments.Output)
@@ -85,14 +82,12 @@
 		} else {
 			*arguments.Output = acceptedArgs[0]
 		}
->>>>>>> 8a728500
 	}
 
 	if len(*arguments.Image) != 0 && !strings.Contains(*arguments.Image, tagSeparator) {
 		log.Print("Using default tag:", defaultTag)
 		modifiedTag := *arguments.Image + tagSeparator + defaultTag
 		arguments.Image = &modifiedTag
-<<<<<<< HEAD
 	} else if len(*arguments.Tar) != 0 {
 		log.Printf("Scanning Tar File: %v", *arguments.Tar)
 	} else if len(*arguments.Dir) != 0 {
@@ -102,10 +97,6 @@
 	}
 
 	engine.Start(arguments, &cfg)
-=======
-	}
-
-	engine.Start(&arguments, &cfg)
 }
 
 // ValidateOutputArg checks if output types specified are valid
@@ -124,5 +115,4 @@
 		}
 	}
 	return acceptedArgs
->>>>>>> 8a728500
 }