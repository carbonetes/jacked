package cmd

import (
	"fmt"

	"github.com/carbonetes/jacked/internal/config"
	"github.com/carbonetes/jacked/internal/model"

	"github.com/spf13/cobra"
)

var (
	arguments model.Arguments = model.Arguments{
		DisableFileListing:  new(bool),
		SecretContentRegex:  new(string),
		DisableSecretSearch: new(bool),
		Image:               new(string),
		SbomFile:            new(string),
		Dir:                 new(string),
		Tar:                 new(string),
		Quiet:               new(bool),
		OutputFile:          new(string),
		ExcludedFilenames:   &[]string{},
		EnabledParsers:      &[]string{},
		RegistryURI:         new(string),
		RegistryUsername:    new(string),
		RegistryPassword:    new(string),
		RegistryToken:       new(string),
	}
	cfg         config.Configuration
	quiet       bool
	license     bool
	secrets     bool
	parserNames = []string{
		"apk",
		"debian",
		"java",
		"npm",
		"composer",
		"python",
		"gem",
		"rpm",
		"dart",
		"nuget",
		"go",
	}
	OutputTypes = []string{
<<<<<<< HEAD
		"table",
		"json",
		"cyclonedx-json",
		"cyclonedx-xml",
		"cyclonedx-vex-json",
		"cyclonedx-vex-xml",
		"spdx-json",
		"spdx-xml",
		"spdx-tag-value",
=======
		"table,",
		"json,",
		"cyclonedx-json,",
		"cyclonedx-xml,",
		"cyclonedx-vex-json,",
		"cyclonedx-vex-xml,",
		"spdx-json,",
		"spdx-xml,",
		"spdx-tag-value,",
>>>>>>> ebe58d24
	}
)

func init() {

	// Configuration set Flags Arguments
	cfg.Load()

	arguments.DisableSecretSearch = &cfg.SecretConfig.Disabled
	arguments.SecretContentRegex = &cfg.SecretConfig.SecretRegex
	arguments.ExcludedFilenames = cfg.SecretConfig.Excludes
	arguments.SecretMaxFileSize = cfg.SecretConfig.MaxFileSize
	arguments.EnabledParsers = &cfg.EnabledParsers
	arguments.DisableFileListing = &cfg.DisableFileListing
	arguments.RegistryURI = &cfg.Registry.URI
	arguments.RegistryToken = &cfg.Registry.Token
	arguments.RegistryUsername = &cfg.Registry.Username
	arguments.RegistryPassword = &cfg.Registry.Password
	arguments.Output = &cfg.Output

<<<<<<< HEAD
=======
	rootCmd.Flags().StringVar(arguments.SbomFile, "sbom", "", "Input sbom file from diggity to scan (Only read from json file)")
>>>>>>> ebe58d24
	rootCmd.Flags().StringVarP(arguments.Output, "output", "o", cfg.Output, "Show scan results in \"table\", \"json\", \"cyclonedx-json\", \"cyclonedx-xml\", \"spdx-json\", \"spdx-xml\", \"spdx-tag-value\" format")
	rootCmd.Flags().BoolVarP(&secrets, "secrets", "s", !cfg.SecretConfig.Disabled, "Enable scanning for secrets")
	rootCmd.Flags().BoolVarP(&license, "licenses", "l", cfg.LicenseFinder, "Enable scanning for package licenses")
	rootCmd.Flags().BoolVarP(&quiet, "quiet", "q", cfg.Quiet, "Disable all logging statements")
	rootCmd.Flags().BoolP("version", "v", false, "Print application version")

	rootCmd.Flags().StringVarP(arguments.Dir, "dir", "d", "", "Read directly from a path on disk (any directory) (e.g. 'jacked path/to/dir)'")
	rootCmd.Flags().StringVarP(arguments.Tar, "tar", "t", "", "Read a tarball from a path on disk for archives created from docker save (e.g. 'jacked path/to/image.tar)'")
	rootCmd.Flags().BoolVar(arguments.DisableFileListing, "disable-file-listing", cfg.DisableFileListing, "Disables file listing from package metadata (default false)")
	rootCmd.Flags().Int64VarP(&arguments.SecretMaxFileSize, "secret-max-file-size", "", cfg.SecretConfig.MaxFileSize, "Maximum file size that the secret will search -- each file")

	rootCmd.Flags().StringArrayVarP(arguments.ExcludedFilenames, "secret-exclude-filenames", "", *cfg.SecretConfig.Excludes, "Exclude secret searching for each specified filenames")
	rootCmd.Flags().StringArrayVarP(arguments.EnabledParsers, "enabled-parsers", "", cfg.EnabledParsers, fmt.Sprintf("Specify enabled parsers (%+v) (default all)", parserNames))

	rootCmd.Flags().StringVarP(arguments.RegistryURI, "registry-uri", "", cfg.Registry.URI, "Registry uri endpoint")
	rootCmd.Flags().StringVarP(arguments.RegistryUsername, "registry-username", "", cfg.Registry.Username, "Username credential for private registry access")
	rootCmd.Flags().StringVarP(arguments.RegistryPassword, "registry-password", "", cfg.Registry.Password, "Password credential for private registry access")
	rootCmd.Flags().StringVarP(arguments.RegistryToken, "registry-token", "", cfg.Registry.Token, "Access token for private registry access")

	rootCmd.PersistentFlags().BoolP("help", "h", false, "")
	rootCmd.PersistentFlags().Lookup("help").Hidden = true
	rootCmd.SetHelpCommand(&cobra.Command{Hidden: true})
}<|MERGE_RESOLUTION|>--- conflicted
+++ resolved
@@ -45,7 +45,6 @@
 		"go",
 	}
 	OutputTypes = []string{
-<<<<<<< HEAD
 		"table",
 		"json",
 		"cyclonedx-json",
@@ -55,17 +54,6 @@
 		"spdx-json",
 		"spdx-xml",
 		"spdx-tag-value",
-=======
-		"table,",
-		"json,",
-		"cyclonedx-json,",
-		"cyclonedx-xml,",
-		"cyclonedx-vex-json,",
-		"cyclonedx-vex-xml,",
-		"spdx-json,",
-		"spdx-xml,",
-		"spdx-tag-value,",
->>>>>>> ebe58d24
 	}
 )
 
@@ -86,10 +74,7 @@
 	arguments.RegistryPassword = &cfg.Registry.Password
 	arguments.Output = &cfg.Output
 
-<<<<<<< HEAD
-=======
 	rootCmd.Flags().StringVar(arguments.SbomFile, "sbom", "", "Input sbom file from diggity to scan (Only read from json file)")
->>>>>>> ebe58d24
 	rootCmd.Flags().StringVarP(arguments.Output, "output", "o", cfg.Output, "Show scan results in \"table\", \"json\", \"cyclonedx-json\", \"cyclonedx-xml\", \"spdx-json\", \"spdx-xml\", \"spdx-tag-value\" format")
 	rootCmd.Flags().BoolVarP(&secrets, "secrets", "s", !cfg.SecretConfig.Disabled, "Enable scanning for secrets")
 	rootCmd.Flags().BoolVarP(&license, "licenses", "l", cfg.LicenseFinder, "Enable scanning for package licenses")
