--- conflicted
+++ resolved
@@ -67,12 +67,7 @@
 
 	rootCmd.Flags().StringVar(arguments.SbomFile, "sbom", "", "Input sbom file from diggity to scan (Only read from json file)")
 	rootCmd.Flags().StringVarP(arguments.Output, "output", "o", cfg.Output, fmt.Sprintf("Show scan results in (%v) format", OutputTypes))
-<<<<<<< HEAD
-	rootCmd.Flags().StringVarP(arguments.OutputFile, "file","f","","Save the sbom result to the output file instead of writing to standard output")
-	rootCmd.Flags().BoolVarP(arguments.SkipDbUpdate, "skip-db-update", "" ,false, "Skip Database Update on Scanning")
-=======
 	rootCmd.Flags().StringVarP(arguments.OutputFile, "file", "f", "", "Save the sbom result to the output file instead of writing to standard output")
->>>>>>> edb806c4
 	rootCmd.Flags().BoolVarP(&secrets, "secrets", "s", !cfg.SecretConfig.Disabled, "Enable scanning for secrets")
 	rootCmd.Flags().BoolVarP(&license, "licenses", "l", cfg.LicenseFinder, "Enable scanning for package licenses")
 	rootCmd.Flags().BoolVarP(&quiet, "quiet", "q", cfg.Quiet, "Disable all logging statements")
@@ -95,7 +90,8 @@
 
 	rootCmd.Flags().StringVarP(arguments.IgnorePackageNames, "ignore-package-names", "", "", "Specify package names to be whitelisted on the result")
 	rootCmd.Flags().StringVarP(arguments.IgnoreVulnCVEs, "ignore-vuln-cves", "", "", "Specify CVEs to be whitelisted on the result")
-
+	rootCmd.Flags().BoolVarP(arguments.SkipDbUpdate, "skip-db-update", "" ,false, "Skip Database Update on Scanning")
+	
 	rootCmd.PersistentFlags().BoolP("help", "h", false, "")
 	rootCmd.PersistentFlags().Lookup("help").Hidden = true
 	rootCmd.SetHelpCommand(&cobra.Command{Hidden: true})
