package output

import (
	"encoding/json"
	"fmt"

	dm "github.com/carbonetes/diggity/pkg/model"
)

<<<<<<< HEAD
func printJsonResult(results *[]model.ScanResult) string{
=======
func printJsonResult(results *dm.SBOM) {
>>>>>>> 6e6f46dc
	json, err := json.MarshalIndent(results, "", "  ")
	if err != nil {
		log.Fatal(err)
	}
	fmt.Printf("%s\n", string(json))
	return string(json)
}<|MERGE_RESOLUTION|>--- conflicted
+++ resolved
@@ -2,20 +2,15 @@
 
 import (
 	"encoding/json"
-	"fmt"
 
 	dm "github.com/carbonetes/diggity/pkg/model"
 )
 
-<<<<<<< HEAD
-func printJsonResult(results *[]model.ScanResult) string{
-=======
-func printJsonResult(results *dm.SBOM) {
->>>>>>> 6e6f46dc
+func printJsonResult(results *dm.SBOM) string {
 	json, err := json.MarshalIndent(results, "", "  ")
 	if err != nil {
 		log.Fatal(err)
 	}
-	fmt.Printf("%s\n", string(json))
+
 	return string(json)
 }