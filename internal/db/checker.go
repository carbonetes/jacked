package db

import (
	"crypto/sha256"
	"encoding/hex"
	"encoding/json"
	"errors"
	"io"
	"net/http"
	"os"
	"path"
	"strings"

	"github.com/carbonetes/jacked/internal/ui/spinner"

	"github.com/google/uuid"
)

const root = "https://vulnerability-db-2.s3.us-west-2.amazonaws.com/metadata"

type Metadata struct {
	Build    int64  `json:"build,omitempty"`
	Schema   string `json:"schema,omitempty"`
	URL      string `json:"url,omitempty"`
	Checksum string `json:"checksum,omitempty"`
}

var (
	metadataFile = "metadata.json"
	metadataPath = path.Join(dbDirectory, metadataFile)
)

/* Check if database file and metadata is exist from the local path,
 * when files are existing, it will check the latest version from the global metadata and it will compare from the local version to determine if needed to update.
 */
func DBCheck(skipDbUpdate bool, forceDbUpdate bool) {
	
	spinner.OnCheckDatabaseStart()
	metadataList, err := getGlobalMetadataList()
	if err != nil {
		spinner.OnStop(err)
	}

    latestMetadata := getLatestMetadata(metadataList)
	if forceDbUpdate && !skipDbUpdate{
		updateLocalDatabase(latestMetadata)
		spinner.OnStop(nil)
		return
	}

	dbFileExists := checkFile(dbFilepath)
	metadataFileExists := checkFile(metadataPath)

<<<<<<< HEAD
	latestMetadata := getLatestMetadata(metadataList)
	if !metadataFileExists {
		if skipDbUpdate {
			spinner.OnStop(errors.New("No database metadata found on local!"))
=======
	if metadataFileExists {
		if !dbFileExists {
			if skipDbUpdate {
				spinner.OnStop(errors.New("No database found on local!"))
			}
			updateLocalDatabase(latestMetadata)
			spinner.OnStop(nil)
			return
>>>>>>> 81990061
		}
		err := updateLocalDatabase(latestMetadata)
		spinner.OnStop(err)
		return
	}

	localMetadata, err := getMetadata(metadataPath)
	if err != nil {
		spinner.OnStop(err)
	}

	if !dbFileExists {
		if skipDbUpdate {
			spinner.OnStop(errors.New("No database found on local!"))
		}
		err := updateLocalDatabase(latestMetadata)
		spinner.OnStop(err)
		return
	}

	if localMetadata.Build != latestMetadata.Build {
		if !skipDbUpdate {
			err := updateLocalDatabase(latestMetadata)
			spinner.OnStop(err)
			return
		}
	} else {
		schema = localMetadata.Schema
	}

	spinner.OnStop(nil)
}

<<<<<<< HEAD
// Download and extract latest database files.
func updateLocalDatabase(metadata Metadata) error {
=======
// Updating local database, needs to check its file intergrity by comparing checksum from the local to global metadata.
func updateLocalDatabase(metadata Metadata) {
	
>>>>>>> 81990061
	schema = metadata.Schema

	tmpFilepath := download(metadata.URL)
	checksum, err := generateChecksum(tmpFilepath)
	if err != nil {
		return err
	}

	if !compareChecksum(checksum, metadata.Checksum) {
		return errors.New("Metadata checksum mismatch")
	}

	tmpFolder := path.Join(os.TempDir(), "jacked-tmp-"+uuid.New().String())

	err = extractTarGz(tmpFilepath, tmpFolder)
	if err != nil {
		return err
	}

	if !checkFile(path.Join(tmpFolder, metadataFile)) && !checkFile(path.Join(tmpFolder, dbFile)) {
		return errors.New("Temporary files not found")
	}

	dbChecksum, err := generateChecksum(path.Join(tmpFolder, dbFile))
	if err != nil {
		return err
	}

	newMetadata, err := getMetadata(path.Join(tmpFolder, metadataFile))
	if err != nil {
		return err
	}

	if !compareChecksum(dbChecksum, newMetadata.Checksum) {
		return errors.New("Latest Metadata checksum mismatch")
	}

	err = replaceFiles(tmpFilepath, tmpFolder)
	if err != nil {
		return err
	}

	return nil
}

// Replace old database files with new ones.
func replaceFiles(tmpFilepath, tmpFolder string) error {

	err := os.RemoveAll(path.Join(userCache, "jacked"))
	if err != nil {
		return err
	}

	err = os.MkdirAll(dbDirectory, os.ModePerm)
	if err != nil {
		log.Fatalf("Cannot create directory %v", err.Error())
	}

	err = moveFile(path.Join(tmpFolder, dbFile), dbFilepath)
	if err != nil {
		return err
	}

	err = moveFile(path.Join(tmpFolder, metadataFile), metadataPath)
	if err != nil {
		return err
	}

	err = os.RemoveAll(tmpFolder)
	if err != nil {
		return err
	}

	err = deleteTempFile(tmpFilepath)
	if err != nil {
		return err
	}
	return nil
}

// Get the list of metadata from the repository.
func getGlobalMetadataList() ([]Metadata, error) {
	var metadata []Metadata
	resp, err := http.Get(root)
	if err != nil {
		return nil, err
	}
	defer resp.Body.Close()

	body, err := io.ReadAll(resp.Body)
	if err != nil {
		return nil, err
	}

	err = json.Unmarshal([]byte(body), &metadata)
	if err != nil {
		return nil, err
	}

	return metadata, nil
}

// Get the latest metadata from the list.
func getLatestMetadata(metadataList []Metadata) Metadata {
	var latest Metadata
	for _, metadata := range metadataList {
		if metadata.Build > latest.Build {
			latest = metadata
		}
	}
	return latest
}

// Generate SHA256 checksum of a file.
func generateChecksum(file string) (string, error) {
	f, err := os.Open(file)
	if err != nil {
		return file, err
	}
	defer f.Close()

	hash := sha256.New()
	if _, err := io.Copy(hash, f); err != nil {
		return file, err
	}

	return "sha256:" + hex.EncodeToString(hash.Sum(nil)), nil
}

// Compare two checksums.
func compareChecksum(checksum1, checksum2 string) bool {
	if strings.EqualFold(checksum1, checksum2) {
		return true
	} else {
		log.Errorln("Integrity File Failed!")
	}
	return false
}

// Read local metadata from file.
func getMetadata(filepath string) (Metadata, error) {
	var metadata Metadata
	file, err := os.Open(filepath)
	if err != nil {
		return metadata, err
	}
	defer file.Close()

	content, _ := io.ReadAll(file)
	err = json.Unmarshal(content, &metadata)

	if err != nil {
		return metadata, err
	}

	return metadata, nil
}

func checkFile(file string) bool {
	if _, err := os.Stat(file); err == nil {
		return true
	}
	return false
}

// Check and read the metadata from user cache directory.
func GetLocalMetadata() Metadata {
	var metadata Metadata
	if checkFile(metadataPath) {
		file, err := os.Open(metadataPath)
		if err != nil {
			log.Errorln(err.Error())
		}
		defer file.Close()

		content, _ := io.ReadAll(file)
		err = json.Unmarshal(content, &metadata)

		if err != nil {
			log.Errorln(err.Error())
		}

	} else {
		log.Errorln("No local metadata found!")
	}
	return metadata
}
// Move a file from source to destination.
func moveFile(source, destination string) error {
	src, err := os.Open(source)
	if err != nil {
		return err
	}
	dst, err := os.Create(destination)
	if err != nil {
		src.Close()
		return err
	}
	_, err = io.Copy(dst, src)
	src.Close()
	dst.Close()
	if err != nil {
		return err
	}
	fi, err := os.Stat(source)
	if err != nil {
		os.Remove(destination)
		return err
	}
	err = os.Chmod(destination, fi.Mode())
	if err != nil {
		os.Remove(destination)
		return err
	}
	os.Remove(source)

	return nil
}<|MERGE_RESOLUTION|>--- conflicted
+++ resolved
@@ -34,81 +34,59 @@
  * when files are existing, it will check the latest version from the global metadata and it will compare from the local version to determine if needed to update.
  */
 func DBCheck(skipDbUpdate bool, forceDbUpdate bool) {
-	
+
 	spinner.OnCheckDatabaseStart()
 	metadataList, err := getGlobalMetadataList()
 	if err != nil {
 		spinner.OnStop(err)
 	}
 
-    latestMetadata := getLatestMetadata(metadataList)
-	if forceDbUpdate && !skipDbUpdate{
-		updateLocalDatabase(latestMetadata)
-		spinner.OnStop(nil)
+	latestMetadata := getLatestMetadata(metadataList)
+	if forceDbUpdate && !skipDbUpdate {
+		err := updateLocalDatabase(latestMetadata)
+		spinner.OnStop(err)
 		return
 	}
 
 	dbFileExists := checkFile(dbFilepath)
 	metadataFileExists := checkFile(metadataPath)
 
-<<<<<<< HEAD
-	latestMetadata := getLatestMetadata(metadataList)
+	if !dbFileExists && skipDbUpdate {
+		spinner.OnStop(errors.New("No database found on local!"))
+	}
+
+	if !metadataFileExists && skipDbUpdate {
+		spinner.OnStop(errors.New("No database metadata found on local!"))
+	}
+
 	if !metadataFileExists {
-		if skipDbUpdate {
-			spinner.OnStop(errors.New("No database metadata found on local!"))
-=======
-	if metadataFileExists {
-		if !dbFileExists {
-			if skipDbUpdate {
-				spinner.OnStop(errors.New("No database found on local!"))
-			}
-			updateLocalDatabase(latestMetadata)
-			spinner.OnStop(nil)
-			return
->>>>>>> 81990061
-		}
 		err := updateLocalDatabase(latestMetadata)
 		spinner.OnStop(err)
 		return
 	}
 
+	if !dbFileExists {
+		err := updateLocalDatabase(latestMetadata)
+		spinner.OnStop(err)
+		return
+	}
+
 	localMetadata, err := getMetadata(metadataPath)
 	if err != nil {
 		spinner.OnStop(err)
 	}
 
-	if !dbFileExists {
-		if skipDbUpdate {
-			spinner.OnStop(errors.New("No database found on local!"))
-		}
+	if localMetadata.Build != latestMetadata.Build && !skipDbUpdate {
 		err := updateLocalDatabase(latestMetadata)
 		spinner.OnStop(err)
 		return
 	}
 
-	if localMetadata.Build != latestMetadata.Build {
-		if !skipDbUpdate {
-			err := updateLocalDatabase(latestMetadata)
-			spinner.OnStop(err)
-			return
-		}
-	} else {
-		schema = localMetadata.Schema
-	}
-
 	spinner.OnStop(nil)
 }
 
-<<<<<<< HEAD
 // Download and extract latest database files.
 func updateLocalDatabase(metadata Metadata) error {
-=======
-// Updating local database, needs to check its file intergrity by comparing checksum from the local to global metadata.
-func updateLocalDatabase(metadata Metadata) {
-	
->>>>>>> 81990061
-	schema = metadata.Schema
-
 	tmpFilepath := download(metadata.URL)
 	checksum, err := generateChecksum(tmpFilepath)
 	if err != nil {
@@ -294,6 +272,7 @@
 	}
 	return metadata
 }
+
 // Move a file from source to destination.
 func moveFile(source, destination string) error {
 	src, err := os.Open(source)
