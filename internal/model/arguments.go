package model

type Arguments struct {
<<<<<<< HEAD
	Image      *string
	Output     *string
	Quiet      *bool
	OutputFile *string
=======
	Image               *string
	Output              *string
	Quiet               *bool
	OutputFile          *string
	EnabledParsers      *[]string
	DisableFileListing  *bool
	SecretContentRegex  *string
	DisableSecretSearch *bool
	SecretMaxFileSize   int64
	RegistryURI         *string
	RegistryUsername    *string
	RegistryPassword    *string
	RegistryToken       *string
	Dir                 *string
	Tar                 *string
	ExcludedFilenames   *[]string
>>>>>>> 3357e74a
}<|MERGE_RESOLUTION|>--- conflicted
+++ resolved
@@ -1,12 +1,6 @@
 package model
 
 type Arguments struct {
-<<<<<<< HEAD
-	Image      *string
-	Output     *string
-	Quiet      *bool
-	OutputFile *string
-=======
 	Image               *string
 	Output              *string
 	Quiet               *bool
@@ -23,5 +17,4 @@
 	Dir                 *string
 	Tar                 *string
 	ExcludedFilenames   *[]string
->>>>>>> 3357e74a
 }