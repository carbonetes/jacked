package engine

import (
	"io"
	"os"
	"time"

	dm "github.com/carbonetes/diggity/pkg/model"
	"github.com/carbonetes/jacked/internal/analysis"
	"github.com/carbonetes/jacked/internal/config"
	"github.com/carbonetes/jacked/internal/db"
	"github.com/carbonetes/jacked/internal/logger"
	"github.com/carbonetes/jacked/internal/output"
	diggity "github.com/carbonetes/jacked/internal/sbom"
	"github.com/carbonetes/jacked/internal/ui/credits"
	"github.com/carbonetes/jacked/internal/ui/spinner"
	"github.com/carbonetes/jacked/internal/ui/update"
	"github.com/carbonetes/jacked/pkg/core/model"
)

var log = logger.GetLogger()

// Start the scan engine with the given arguments and configurations
func Start(arguments *model.Arguments, cfg *config.Configuration) {

	var (
		sbom            *dm.SBOM
		licenses        = new([]model.License)
		totalPackages   int
		vulnerabilities []model.Vulnerability
		signatures      = make(map[string]model.Signature)
	)

	start := time.Now()

	// Check database for any updates
<<<<<<< HEAD
	db.DBCheck(*arguments.SkipDbUpdate, *arguments.ForceDbUpdate)
	
=======
	db.DBCheck(*arguments.SkipDbUpdate)

>>>>>>> a6265ae2
	if len(*arguments.SbomFile) > 0 {
		file, err := os.Open(*arguments.SbomFile)
		if err != nil {
			log.Fatalf("\nUnable to Open SBOM JSON file: %v", err)
		}
		result, err := io.ReadAll(file)
		if err != nil {
			log.Fatal(err)
		}
		sbom = diggity.ParseSBOM(&result)
	} else {
		// Request for sbom through event bus
		sbom = diggity.Scan(arguments)
	}
	// Run all parsers and filters for packages

	diggity.Filter(sbom.Packages, &cfg.Ignore.Package)
	if cfg.LicenseFinder {
		diggity.GetLicense(sbom.Packages, licenses)
	}

	totalPackages = len(*sbom.Packages)

	spinner.OnVulnAnalysisStart(totalPackages)

	diggity.Inspect(sbom.Packages, &signatures)

	err := db.Fetch(sbom.Packages, &vulnerabilities, &signatures)
	if err != nil {
		log.Errorf("\nError Fetch Database: %v", err)
	}

	db.Filter(&vulnerabilities,  &cfg.Ignore.Vulnerability)

	// Begin matching vulnerabilities for each package
	analysis.WG.Add(totalPackages)
	for index, pkg := range *sbom.Packages {
		signature := signatures[pkg.ID]
		analysis.FindMatch(&(*sbom.Packages)[index], &vulnerabilities, &signature)
	}
	analysis.WG.Wait()
	spinner.OnStop(nil)

	// Compile the scan results based on the given configurations
	output.PrintResult(sbom, arguments, cfg, licenses)

	log.Printf("\nAnalysis finished in %.2fs", time.Since(start).Seconds())
	err = update.ShowLatestVersion()
	if err != nil {
		log.Errorf("Error on show latest version: %v", err)
	}
	credits.Show()
}<|MERGE_RESOLUTION|>--- conflicted
+++ resolved
@@ -34,13 +34,8 @@
 	start := time.Now()
 
 	// Check database for any updates
-<<<<<<< HEAD
 	db.DBCheck(*arguments.SkipDbUpdate, *arguments.ForceDbUpdate)
 	
-=======
-	db.DBCheck(*arguments.SkipDbUpdate)
-
->>>>>>> a6265ae2
 	if len(*arguments.SbomFile) > 0 {
 		file, err := os.Open(*arguments.SbomFile)
 		if err != nil {
