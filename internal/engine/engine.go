package engine

import (
	"io"
	"os"
	"time"

	dm "github.com/carbonetes/diggity/pkg/model"
	"github.com/carbonetes/jacked/internal/analysis"
	"github.com/carbonetes/jacked/internal/config"
	"github.com/carbonetes/jacked/internal/db"
	"github.com/carbonetes/jacked/internal/logger"
	"github.com/carbonetes/jacked/internal/output"
	diggity "github.com/carbonetes/jacked/internal/sbom"
	"github.com/carbonetes/jacked/internal/ui/credits"
	"github.com/carbonetes/jacked/internal/ui/spinner"
	"github.com/carbonetes/jacked/internal/ui/update"
	"github.com/carbonetes/jacked/pkg/core/model"
)

<<<<<<< HEAD
var (
	vulnerabilities []model.Vulnerability
	results         []model.ScanResult
	packages        []model.Package
	licenses        []model.License
	secrets         model.SecretResults
	totalPackages   int
	log             = logger.GetLogger()
	sbom            []byte
)
=======
var log = logger.GetLogger()
>>>>>>> 8a728500

// Start the scan engine with the given arguments and configurations
func Start(arguments *model.Arguments, cfg *config.Configuration) {

<<<<<<< HEAD
=======
	var (
		sbom            *dm.SBOM
		licenses        = new([]model.License)
		totalPackages   int
		vulnerabilities []model.Vulnerability
		signatures      = make(map[string]model.Signature)
	)

	start := time.Now()

>>>>>>> 8a728500
	// Check database for any updates
	db.DBCheck()

	if len(*arguments.SbomFile) > 0 {
		file, err := os.Open(*arguments.SbomFile)
		if err != nil {
			log.Fatalf("\nUnable to Open SBOM JSON file: %v", err)
		}
		result, err := io.ReadAll(file)
		if err != nil {
			log.Fatal(err)
		}
		sbom = diggity.ParseSBOM(&result)
	} else {
		// Request for sbom through event bus
		sbom = diggity.Scan(arguments)
	}
	// Run all parsers and filters for packages
	diggity.Filter(sbom.Packages, &cfg.Ignore.Package)
	if cfg.LicenseFinder {
		diggity.GetLicense(sbom.Packages, licenses)
	}

	totalPackages = len(*sbom.Packages)

	spinner.OnVulnAnalysisStart(totalPackages)

	diggity.Inspect(sbom.Packages, &signatures)

	err := db.Fetch(sbom.Packages, &vulnerabilities, &signatures)
	if err != nil {
		log.Errorf("\nError Fetch Database: %v", err)
	}

	db.Filter(&vulnerabilities, &cfg.Ignore.Vulnerability)

	// Begin matching vulnerabilities for each package
	analysis.WG.Add(totalPackages)
<<<<<<< HEAD
	for _, p := range packages {
		var scanresult model.ScanResult
		var result *[]model.Vulnerability = new([]model.Vulnerability)
		analysis.FindMatch(&p, &vulnerabilities, result)
		if *result != nil {
			scanresult.Package = p
			scanresult.Vulnerabilities = *result
			results = append(results, scanresult)
		}
=======
	for index, pkg := range *sbom.Packages {
		signature := signatures[pkg.ID]
		analysis.FindMatch(&(*sbom.Packages)[index], &vulnerabilities, &signature)
>>>>>>> 8a728500
	}
	analysis.WG.Wait()
	spinner.OnStop(nil)

	// Compile the scan results based on the given configurations
	output.PrintResult(sbom, arguments, cfg, licenses)

	log.Printf("\nAnalysis finished in %.2fs", time.Since(start).Seconds())
	err = update.ShowLatestVersion()
	if err != nil {
		log.Errorf("Error on show latest version: %v", err)
	}
	credits.Show()
}<|MERGE_RESOLUTION|>--- conflicted
+++ resolved
@@ -18,26 +18,12 @@
 	"github.com/carbonetes/jacked/pkg/core/model"
 )
 
-<<<<<<< HEAD
-var (
-	vulnerabilities []model.Vulnerability
-	results         []model.ScanResult
-	packages        []model.Package
-	licenses        []model.License
-	secrets         model.SecretResults
-	totalPackages   int
-	log             = logger.GetLogger()
-	sbom            []byte
-)
-=======
+
 var log = logger.GetLogger()
->>>>>>> 8a728500
 
 // Start the scan engine with the given arguments and configurations
 func Start(arguments *model.Arguments, cfg *config.Configuration) {
 
-<<<<<<< HEAD
-=======
 	var (
 		sbom            *dm.SBOM
 		licenses        = new([]model.License)
@@ -48,7 +34,6 @@
 
 	start := time.Now()
 
->>>>>>> 8a728500
 	// Check database for any updates
 	db.DBCheck()
 
@@ -87,21 +72,9 @@
 
 	// Begin matching vulnerabilities for each package
 	analysis.WG.Add(totalPackages)
-<<<<<<< HEAD
-	for _, p := range packages {
-		var scanresult model.ScanResult
-		var result *[]model.Vulnerability = new([]model.Vulnerability)
-		analysis.FindMatch(&p, &vulnerabilities, result)
-		if *result != nil {
-			scanresult.Package = p
-			scanresult.Vulnerabilities = *result
-			results = append(results, scanresult)
-		}
-=======
 	for index, pkg := range *sbom.Packages {
 		signature := signatures[pkg.ID]
 		analysis.FindMatch(&(*sbom.Packages)[index], &vulnerabilities, &signature)
->>>>>>> 8a728500
 	}
 	analysis.WG.Wait()
 	spinner.OnStop(nil)
