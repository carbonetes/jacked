package engine

import (
	"encoding/json"
<<<<<<< HEAD
	"io"
	"os"
=======
	"fmt"
>>>>>>> 323aff39
	"time"

	"github.com/carbonetes/jacked/internal/config"
	"github.com/carbonetes/jacked/internal/db"
	"github.com/carbonetes/jacked/internal/events"
	"github.com/carbonetes/jacked/internal/logger"
	"github.com/carbonetes/jacked/internal/matcher"
	"github.com/carbonetes/jacked/internal/model"
	result "github.com/carbonetes/jacked/internal/output"
	"github.com/carbonetes/jacked/internal/parser"
	"github.com/carbonetes/jacked/internal/ui/credits"
	"github.com/carbonetes/jacked/internal/ui/spinner"
	"github.com/carbonetes/jacked/internal/ui/table"
)

var (
	output          model.Output
	results         []model.ScanResult
	vulnerabilities []model.Vulnerability
	packages        []model.Package
	licenses        []model.License
	secrets         model.SecretResults
	totalPackages   int
	log             = logger.GetLogger()
)

// Start the scan engine with the given arguments and configurations
func Start(arguments *model.Arguments, cfg *config.Configuration) {
	start := time.Now()

	// Check database for any updates
	db.DBCheck()

	// // Request for sbom through event bus
	sbom := events.RequestSBOMAnalysis(arguments)

	// Run all parsers and filters for packages
	parser.ParseSBOM(&sbom, &packages, &secrets)
	parser.Filter(&packages, &cfg.Ignore.Package)
	parser.ParsePackages(&packages, &licenses, cfg)

	totalPackages = len(packages)

	spinner.OnVulnAnalysisStart(totalPackages)

	// Fetch and filter all vulnerabilities for each package
	db.Fetch(&packages, &vulnerabilities)
	db.Filter(&vulnerabilities, &cfg.Ignore.Vulnerability)

	// Begin matching vulnerabilities for each package
	matcher.WG.Add(totalPackages)
	for _, p := range packages {
		var scanresult model.ScanResult
		var result *[]model.Result = new([]model.Result)
		matcher.Matcher(&p, result, &vulnerabilities)
		if *result != nil {
			scanresult.Package = p
			scanresult.Vulnerabilities = *result
			results = append(results, scanresult)
		}
	}
	matcher.WG.Wait()
	spinner.OnVulnAnalysisEnd(nil)

	// Compile the scan results based on the given configurations
	switch cfg.Output {
	case "json":
		if cfg.LicenseFinder && len(licenses) > 0 {
			output.Licenses = licenses
		} else {
			log.Print("\nNo package license has been found!")
		}
		if !cfg.SecretConfig.Disabled && len(secrets.Secrets) > 0 {
			output.Secrets = &secrets
		} else {
			log.Print("\nNo secret has been found!")
		}
		if len(results) > 0 {
			output.Results = results
		} else {
			log.Print("\nNo vulnerability found!")
		}
<<<<<<< HEAD
		log.Printf("%v", printJSONResult())
=======
		fmt.Printf("%v", printJSONResult())

	// CycloneDX Output Formats
>>>>>>> 323aff39
	case "cyclonedx-xml":
		result.PrintCycloneDX("xml", results)
	case "cyclonedx-json":
		result.PrintCycloneDX("json", results)
	case "cyclonedx-vex-xml":
		result.PrintCycloneDX("vex-xml", results)
	case "cyclonedx-vex-json":
		result.PrintCycloneDX("vex-json", results)

	// SPDX Output Formats
	case "spdx-json":
		result.PrintSPDX("json", arguments.Image, results)
	case "spdx-xml":
		result.PrintSPDX("xml", arguments.Image, results)
	case "spdx-tag-value":
		result.PrintSPDX("tag-value", arguments.Image, results)
	default:
		log.Println()
		if len(results) > 0 {
			table.DisplayScanResultTable(results)
		} else {
			log.Print("\nNo vulnerability found!")
		}

		if cfg.LicenseFinder {
			if len(licenses) > 0 {
				table.PrintLicenses(licenses)
			} else {
				log.Print("\nNo package license has been found!")
			}
		}

		if !cfg.SecretConfig.Disabled {
			if len(secrets.Secrets) > 0 {
				table.PrintSecrets(secrets)
			} else {
				log.Print("\nNo secret has been found!")
			}
		}
	}

	log.Printf("\nAnalysis finished in %.2fs", time.Since(start).Seconds())
	credits.Show()
}

// Print json format of the scan results
func printJSONResult() string {
	jsonraw, err := json.MarshalIndent(output, "", "  ")
	if err != nil {
		log.Printf("Error marshalling: %v", err.Error())
	}

	return string(jsonraw)
}<|MERGE_RESOLUTION|>--- conflicted
+++ resolved
@@ -2,12 +2,8 @@
 
 import (
 	"encoding/json"
-<<<<<<< HEAD
 	"io"
 	"os"
-=======
-	"fmt"
->>>>>>> 323aff39
 	"time"
 
 	"github.com/carbonetes/jacked/internal/config"
@@ -32,6 +28,7 @@
 	secrets         model.SecretResults
 	totalPackages   int
 	log             = logger.GetLogger()
+	sbom            []byte
 )
 
 // Start the scan engine with the given arguments and configurations
@@ -40,9 +37,19 @@
 
 	// Check database for any updates
 	db.DBCheck()
-
-	// // Request for sbom through event bus
-	sbom := events.RequestSBOMAnalysis(arguments)
+	if len(*arguments.SbomFile) > 0 {
+		file, err := os.Open(*arguments.SbomFile)
+		if err != nil {
+			log.Fatalln(err.Error())
+		}
+		sbom, err = io.ReadAll(file)
+		if err != nil {
+			log.Fatalln(err.Error())
+		} else {
+			// Request for sbom through event bus
+			sbom = events.RequestSBOMAnalysis(arguments)
+		}
+	}
 
 	// Run all parsers and filters for packages
 	parser.ParseSBOM(&sbom, &packages, &secrets)
@@ -90,13 +97,7 @@
 		} else {
 			log.Print("\nNo vulnerability found!")
 		}
-<<<<<<< HEAD
 		log.Printf("%v", printJSONResult())
-=======
-		fmt.Printf("%v", printJSONResult())
-
-	// CycloneDX Output Formats
->>>>>>> 323aff39
 	case "cyclonedx-xml":
 		result.PrintCycloneDX("xml", results)
 	case "cyclonedx-json":
