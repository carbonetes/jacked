package engine

import (
	"encoding/json"
<<<<<<< HEAD
=======
	"fmt"
	"io"
	"os"
>>>>>>> 3416941a
	"time"

	"github.com/carbonetes/jacked/internal/config"
	"github.com/carbonetes/jacked/internal/db"
	"github.com/carbonetes/jacked/internal/events"
	"github.com/carbonetes/jacked/internal/logger"
	"github.com/carbonetes/jacked/internal/matcher"
	"github.com/carbonetes/jacked/internal/model"
	result "github.com/carbonetes/jacked/internal/output"
	"github.com/carbonetes/jacked/internal/parser"
	"github.com/carbonetes/jacked/internal/ui/credits"
	"github.com/carbonetes/jacked/internal/ui/spinner"
	"github.com/carbonetes/jacked/internal/ui/table"
)

var (
	output          model.Output
	results         []model.ScanResult
	vulnerabilities []model.Vulnerability
	packages        []model.Package
	licenses        []model.License
	secrets         model.SecretResults
	sbom            []byte
	totalPackages   int
	log             = logger.GetLogger()
)

// Start the scan engine with the given arguments and configurations
func Start(arguments *model.Arguments, cfg *config.Configuration) {
	start := time.Now()

	// Check database for any updates
	db.DBCheck()

<<<<<<< HEAD
	// Request for sbom through event bus
	sbom := events.RequestSBOMAnalysis(arguments)
=======
	if len(*arguments.SbomFile) > 0 {
		file, err := os.Open(*arguments.SbomFile)
		if err != nil {
			log.Fatalln(err.Error())
		}
		sbom, err = io.ReadAll(file)
		if err != nil {
			log.Fatalln(err.Error())
		}
	} else {
		// Request for sbom through event bus
		sbom = events.RequestSBOMAnalysis(arguments)
	}
>>>>>>> 3416941a

	// Run all parsers and filters for packages
	parser.ParseSBOM(&sbom, &packages, &secrets)
	parser.Filter(&packages, &cfg.Ignore.Package)
	parser.ParsePackages(&packages, &licenses, cfg)

	totalPackages = len(packages)

	spinner.OnVulnAnalysisStart(totalPackages)

	// Fetch and filter all vulnerabilities for each package
	db.Fetch(&packages, &vulnerabilities)
	db.Filter(&vulnerabilities, &cfg.Ignore.Vulnerability)

	// Begin matching vulnerabilities for each package
	matcher.WG.Add(totalPackages)
	for _, p := range packages {
		var scanresult model.ScanResult
		var result *[]model.Result = new([]model.Result)
		matcher.Matcher(&p, result, &vulnerabilities)
		if *result != nil {
			scanresult.Package = p
			scanresult.Vulnerabilities = *result
			results = append(results, scanresult)
		}
	}
	matcher.WG.Wait()
	spinner.OnVulnAnalysisEnd(nil)

	// Compile the scan results based on the given configurations
	switch cfg.Output {
	case "json":
		if cfg.LicenseFinder && len(licenses) > 0 {
			output.Licenses = licenses
		} else {
			log.Print("\nNo package license has been found!")
		}
		if !cfg.SecretConfig.Disabled && len(secrets.Secrets) > 0 {
			output.Secrets = &secrets
		} else {
			log.Print("\nNo secret has been found!")
		}
		if len(results) > 0 {
			output.Results = results
		} else {
			log.Print("\nNo vulnerability found!")
		}
		log.Printf("%v", printJSONResult())
	case "cyclonedx-xml":
		result.PrintCycloneDX("xml", results)
	case "cyclonedx-json":
		result.PrintCycloneDX("json", results)
	case "spdx-json":
		result.PrintSPDX("json", arguments.Image, results)
	case "spdx-xml":
		result.PrintSPDX("xml", arguments.Image, results)
	case "spdx-tag-value":
		result.PrintSPDX("tag-value", arguments.Image, results)
	default:
		log.Println()
		if len(results) > 0 {
			table.DisplayScanResultTable(results)
		} else {
			log.Print("\nNo vulnerability found!")
		}

		if cfg.LicenseFinder {
			if len(licenses) > 0 {
				table.PrintLicenses(licenses)
			} else {
				log.Print("\nNo package license has been found!")
			}
		}

		if !cfg.SecretConfig.Disabled {
			if len(secrets.Secrets) > 0 {
				table.PrintSecrets(secrets)
			} else {
				log.Print("\nNo secret has been found!")
			}
		}
	}

	log.Printf("\nAnalysis finished in %.2fs", time.Since(start).Seconds())
	credits.Show()
}

// Print json format of the scan results
func printJSONResult() string {
	jsonraw, err := json.MarshalIndent(output, "", "  ")
	if err != nil {
		log.Printf("Error marshalling: %v", err.Error())
	}

	return string(jsonraw)
}<|MERGE_RESOLUTION|>--- conflicted
+++ resolved
@@ -2,12 +2,8 @@
 
 import (
 	"encoding/json"
-<<<<<<< HEAD
-=======
-	"fmt"
 	"io"
 	"os"
->>>>>>> 3416941a
 	"time"
 
 	"github.com/carbonetes/jacked/internal/config"
@@ -42,10 +38,6 @@
 	// Check database for any updates
 	db.DBCheck()
 
-<<<<<<< HEAD
-	// Request for sbom through event bus
-	sbom := events.RequestSBOMAnalysis(arguments)
-=======
 	if len(*arguments.SbomFile) > 0 {
 		file, err := os.Open(*arguments.SbomFile)
 		if err != nil {
@@ -59,7 +51,6 @@
 		// Request for sbom through event bus
 		sbom = events.RequestSBOMAnalysis(arguments)
 	}
->>>>>>> 3416941a
 
 	// Run all parsers and filters for packages
 	parser.ParseSBOM(&sbom, &packages, &secrets)
