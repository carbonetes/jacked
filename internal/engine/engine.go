package engine

import (
	"encoding/json"
	"fmt"
	"time"

	"github.com/carbonetes/jacked/internal/config"
	"github.com/carbonetes/jacked/internal/db"
	"github.com/carbonetes/jacked/internal/events"
	"github.com/carbonetes/jacked/internal/logger"
	"github.com/carbonetes/jacked/internal/matcher"
	"github.com/carbonetes/jacked/internal/model"
	result "github.com/carbonetes/jacked/internal/output"
	"github.com/carbonetes/jacked/internal/parser"
	"github.com/carbonetes/jacked/internal/ui/credits"
	"github.com/carbonetes/jacked/internal/ui/spinner"
	"github.com/carbonetes/jacked/internal/ui/table"
)

var (
	output          model.Output
	results         []model.ScanResult
	vulnerabilities []model.Vulnerability
	packages        []model.Package
	licenses        []model.License
	secrets         model.SecretResults
	totalPackages   int
	log             = logger.GetLogger()
)

// Start the scan engine with the given arguments and configurations
func Start(arguments *model.Arguments, cfg *config.Configuration) {
	start := time.Now()

	// Check database for any updates
	db.DBCheck()

	// // Request for sbom through event bus
	sbom := events.RequestSBOMAnalysis(arguments)

	// Run all parsers and filters for packages
	parser.ParseSBOM(&sbom, &packages, &secrets)
	parser.Filter(&packages, &cfg.Ignore.Package)
	parser.ParsePackages(&packages, &licenses, cfg)

	totalPackages = len(packages)

	spinner.OnVulnAnalysisStart(totalPackages)

	// Fetch and filter all vulnerabilities for each package
	db.Fetch(&packages, &vulnerabilities)
	db.Filter(&vulnerabilities, &cfg.Ignore.Vulnerability)

	// Begin matching vulnerabilities for each package
	matcher.WG.Add(totalPackages)
	for _, p := range packages {
		var scanresult model.ScanResult
		var result *[]model.Result = new([]model.Result)
		matcher.Matcher(&p, result, &vulnerabilities)
		if *result != nil {
			scanresult.Package = p
			scanresult.Vulnerabilities = *result
			results = append(results, scanresult)
		}
	}
	matcher.WG.Wait()
	spinner.OnVulnAnalysisEnd(nil)

	// Compile the scan results based on the given configurations
<<<<<<< HEAD
	switch *arguments.Output {
	case "json":
		if cfg.Settings.License && len(licenses) > 0 {
=======
	if cfg.Output == "json" {
		if cfg.LicenseFinder && len(licenses) > 0 {
>>>>>>> 3357e74a
			output.Licenses = licenses
		} else {
			log.Print("\nNo package license has been found!")
		}
		if !cfg.SecretConfig.Disabled && len(secrets.Secrets) > 0 {
			output.Secrets = &secrets
		} else {
			log.Print("\nNo secret has been found!")
		}
		if len(results) > 0 {
			output.Results = results
		} else {
			log.Print("\nNo vulnerability found!")
		}
		fmt.Printf("%v", printJSONResult())
	case "cyclonedx-xml":
		result.PrintCycloneDX("xml", results)
	case "cyclonedx-json":
		result.PrintCycloneDX("json", results)
	case "spdx-json":
		result.PrintSPDX("json", arguments.Image, results)
	case "spdx-xml":
		result.PrintSPDX("xml", arguments.Image, results)
	default:
		log.Println()
		if len(results) > 0 {
			table.DisplayScanResultTable(results)
		} else {
			log.Print("\nNo vulnerability found!")
		}

		if cfg.LicenseFinder {
			if len(licenses) > 0 {
				table.PrintLicenses(licenses)
			} else {
				log.Print("\nNo package license has been found!")
			}
		}

		if !cfg.SecretConfig.Disabled {
			if len(secrets.Secrets) > 0 {
				table.PrintSecrets(secrets)
			} else {
				log.Print("\nNo secret has been found!")
			}
		}
	}

	log.Printf("\nAnalysis finished in %.2fs", time.Since(start).Seconds())
	credits.Show()
}

// Print json format of the scan results
func printJSONResult() string {
	jsonraw, err := json.MarshalIndent(output, "", "  ")
	if err != nil {
		log.Printf("Error marshalling: %v", err.Error())
	}

	return string(jsonraw)
}<|MERGE_RESOLUTION|>--- conflicted
+++ resolved
@@ -68,14 +68,9 @@
 	spinner.OnVulnAnalysisEnd(nil)
 
 	// Compile the scan results based on the given configurations
-<<<<<<< HEAD
-	switch *arguments.Output {
+	switch cfg.Output {
 	case "json":
-		if cfg.Settings.License && len(licenses) > 0 {
-=======
-	if cfg.Output == "json" {
 		if cfg.LicenseFinder && len(licenses) > 0 {
->>>>>>> 3357e74a
 			output.Licenses = licenses
 		} else {
 			log.Print("\nNo package license has been found!")
@@ -99,6 +94,8 @@
 		result.PrintSPDX("json", arguments.Image, results)
 	case "spdx-xml":
 		result.PrintSPDX("xml", arguments.Image, results)
+	case "spdx-tag-value":
+		result.PrintSPDX("tag-value", arguments.Image, results)
 	default:
 		log.Println()
 		if len(results) > 0 {
