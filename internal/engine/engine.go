--- conflicted
+++ resolved
@@ -39,7 +39,7 @@
 	setSecrets(arguments)
 
 	// Check database for any updates
-	// db.DBCheck()
+	db.DBCheck()
 	if len(*arguments.SbomFile) > 0 {
 		file, err := os.Open(*arguments.SbomFile)
 		if err != nil {
@@ -99,89 +99,6 @@
 	credits.Show()
 }
 
-<<<<<<< HEAD
-// Print json format of the scan results
-func printJSONResult() (string, error) {
-	jsonraw, err := json.MarshalIndent(output, "", "  ")
-	if err != nil {
-		return "", err
-	}
-
-	return string(jsonraw), nil
-}
-
-// Select Output Type based on the User Input
-func selectOutputType(outputTypes string, cfg *config.Configuration, arguments *model.Arguments) {
-	for _, userOutput := range strings.Split(outputTypes, ",") {
-		switch userOutput {
-		case "json":
-			if cfg.LicenseFinder && len(licenses) > 0 {
-				output.Licenses = licenses
-			} else if cfg.LicenseFinder && len(licenses) == 0 {
-				log.Print("\nNo package license has been found!")
-			}
-			if !cfg.SecretConfig.Disabled && len(secrets.Secrets) > 0 {
-				output.Secrets = &secrets
-			} else if !cfg.SecretConfig.Disabled && len(secrets.Secrets) == 0 {
-				log.Print("\nNo secret has been found!")
-			}
-			if len(results) > 0 {
-				output.Results = results
-			} else {
-				fmt.Print("\nNo vulnerability found!")
-			}
-			result, err := printJSONResult()
-			if err != nil {
-				log.Fatal(err)
-			}
-			fmt.Printf("%+v\n", string(result))
-		// CycloneDX Output Types
-		case "cyclonedx-xml":
-			result.PrintCycloneDX("xml", results)
-		case "cyclonedx-json":
-			result.PrintCycloneDX("json", results)
-		case "cyclonedx-vex-xml":
-			result.PrintCycloneDX("vex-xml", results)
-		case "cyclonedx-vex-json":
-			result.PrintCycloneDX("vex-json", results)
-		// SPDX Output Types
-		case "spdx-json":
-			result.PrintSPDX("json", file, results)
-		case "spdx-xml":
-			result.PrintSPDX("xml", file, results)
-		case "spdx-tag-value":
-			result.PrintSPDX("tag-value", file, results)
-		default:
-			log.Println()
-			if len(results) > 0 {
-				table.DisplayScanResultTable(results)
-			} else {
-				fmt.Print("\nNo vulnerability found!")
-			}
-
-			if cfg.LicenseFinder {
-				if len(licenses) > 0 {
-					table.PrintLicenses(licenses)
-				} else {
-					log.Print("\nNo package license has been found!")
-				}
-			}
-
-			if !cfg.SecretConfig.Disabled {
-				if len(secrets.Secrets) > 0 {
-					table.PrintSecrets(secrets)
-				} else {
-					log.Print("\nNo secret has been found!")
-				}
-			}
-		}
-		log.Println()
-
-	}
-}
-
-=======
->>>>>>> 6a978a23
 func failCriteria(scanresult model.ScanResult, severity *string) {
 	vulns := scanresult.Vulnerabilities
 
